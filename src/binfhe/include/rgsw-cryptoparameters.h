//==================================================================================
// BSD 2-Clause License
//
// Copyright (c) 2014-2022, NJIT, Duality Technologies Inc. and other contributors
//
// All rights reserved.
//
// Author TPOC: contact@openfhe.org
//
// Redistribution and use in source and binary forms, with or without
// modification, are permitted provided that the following conditions are met:
//
// 1. Redistributions of source code must retain the above copyright notice, this
//    list of conditions and the following disclaimer.
//
// 2. Redistributions in binary form must reproduce the above copyright notice,
//    this list of conditions and the following disclaimer in the documentation
//    and/or other materials provided with the distribution.
//
// THIS SOFTWARE IS PROVIDED BY THE COPYRIGHT HOLDERS AND CONTRIBUTORS "AS IS"
// AND ANY EXPRESS OR IMPLIED WARRANTIES, INCLUDING, BUT NOT LIMITED TO, THE
// IMPLIED WARRANTIES OF MERCHANTABILITY AND FITNESS FOR A PARTICULAR PURPOSE ARE
// DISCLAIMED. IN NO EVENT SHALL THE COPYRIGHT HOLDER OR CONTRIBUTORS BE LIABLE
// FOR ANY DIRECT, INDIRECT, INCIDENTAL, SPECIAL, EXEMPLARY, OR CONSEQUENTIAL
// DAMAGES (INCLUDING, BUT NOT LIMITED TO, PROCUREMENT OF SUBSTITUTE GOODS OR
// SERVICES; LOSS OF USE, DATA, OR PROFITS; OR BUSINESS INTERRUPTION) HOWEVER
// CAUSED AND ON ANY THEORY OF LIABILITY, WHETHER IN CONTRACT, STRICT LIABILITY,
// OR TORT (INCLUDING NEGLIGENCE OR OTHERWISE) ARISING IN ANY WAY OUT OF THE USE
// OF THIS SOFTWARE, EVEN IF ADVISED OF THE POSSIBILITY OF SUCH DAMAGE.
//==================================================================================

#ifndef _RGSW_CRYPTOPARAMETERS_H_
#define _RGSW_CRYPTOPARAMETERS_H_

#include "lattice/lat-hal.h"
#include "math/discretegaussiangenerator.h"
#include "math/nbtheory.h"
#include "utils/serializable.h"
#include "utils/utilities.h"

#include "binfhe-constants.h"

#include "lwe-ciphertext.h"
#include "lwe-keyswitchkey.h"
#include "lwe-cryptoparameters.h"

#include <memory>
#include <string>
#include <utility>
#include <vector>
#include <map>

namespace lbcrypto {

/**
 * @brief Class that stores all parameters for the RingGSW scheme used in
 * bootstrapping
 */
class RingGSWCryptoParams : public Serializable {
public:
    RingGSWCryptoParams() = default;

    /**
   * Main constructor for RingGSWCryptoParams
   *
   * @param N ring dimension for RingGSW/RLWE used in bootstrapping
   * @param Q modulus for RingGSW/RLWE used in bootstrapping
   * @param q ciphertext modulus for additive LWE
   * @param baseG the gadget base used in the bootstrapping
   * @param baseR the base for the refreshing key
   * @param method bootstrapping method (DM or CGGI or LMKCDEY)
   * @param std standar deviation
   * @param keyDist secret key distribution
   * @param signEval flag if sign evaluation is needed
   * @param numAutoKeys number of automorphism keys in LMKCDEY bootstrapping
   */
    explicit RingGSWCryptoParams(uint32_t N, NativeInteger Q, NativeInteger q, uint32_t baseG, uint32_t baseR,
                                 BINFHE_METHOD method, double std, SecretKeyDist keyDist = UNIFORM_TERNARY,
                                 bool signEval = false, uint32_t numAutoKeys = 10)
        : m_Q(Q),
          m_q(q),
          m_N(N),
          m_baseG(baseG),
          m_baseR(baseR),
          m_polyParams{std::make_shared<ILNativeParams>(2 * N, Q)},
          m_method(method),
          m_keyDist(keyDist),
          m_numAutoKeys(numAutoKeys) {
        if (!IsPowerOfTwo(baseG))
            OPENFHE_THROW(config_error, "Gadget base should be a power of two.");
        if ((method == LMKCDEY) & (numAutoKeys == 0))
            OPENFHE_THROW(config_error, "numAutoKeys should be greater than 0.");
        auto logQ{log(m_Q.ConvertToDouble())};
        m_digitsG = static_cast<uint32_t>(std::ceil(logQ / log(static_cast<double>(m_baseG))));
        m_dgg.SetStd(std);
        PreCompute(signEval);
    }

    /**
   * Performs precomputations based on the supplied parameters
   */
    void PreCompute(bool signEval = false);

    uint32_t GetN() const {
        return m_N;
    }

    const NativeInteger& GetQ() const {
        return m_Q;
    }

    const NativeInteger& Getq() const {
        return m_q;
    }

    uint32_t GetBaseG() const {
        return m_baseG;
    }

    uint32_t GetDigitsG() const {
        return m_digitsG;
    }

    uint32_t GetBaseR() const {
        return m_baseR;
    }

    uint32_t GetNumAutoKeys() const {
        return m_numAutoKeys;
    }

    const std::vector<NativeInteger>& GetDigitsR() const {
        return m_digitsR;
    }

    const std::shared_ptr<ILNativeParams> GetPolyParams() const {
        return m_polyParams;
    }

    const std::vector<NativeInteger>& GetGPower() const {
        return m_Gpower;
    }

    const std::vector<int32_t>& GetLogGen() const {
        return m_logGen;
    }

    const std::map<uint32_t, std::vector<NativeInteger>>& GetGPowerMap() const {
        return m_Gpower_map;
    }

    const DiscreteGaussianGeneratorImpl<NativeVector>& GetDgg() const {
        return m_dgg;
    }

    const std::vector<NativeInteger>& GetGateConst() const {
        return m_gateConst;
    }

    const NativePoly& GetMonomial(uint32_t i) const {
        return m_monomials[i];
    }

    BINFHE_METHOD GetMethod() const {
        return m_method;
    }

    SecretKeyDist GetKeyDist() const {
        return m_keyDist;
    }

    bool operator==(const RingGSWCryptoParams& other) const {
        return m_N == other.m_N && m_Q == other.m_Q && m_baseR == other.m_baseR && m_baseG == other.m_baseG;
    }

    bool operator!=(const RingGSWCryptoParams& other) const {
        return !(*this == other);
    }

    template <class Archive>
    void save(Archive& ar, std::uint32_t const version) const {
        ar(::cereal::make_nvp("bN", m_N));
        ar(::cereal::make_nvp("bQ", m_Q));
        ar(::cereal::make_nvp("bq", m_q));
        ar(::cereal::make_nvp("bR", m_baseR));
        ar(::cereal::make_nvp("bG", m_baseG));
        ar(::cereal::make_nvp("bmethod", m_method));
        ar(::cereal::make_nvp("bs", m_dgg.GetStd()));
        ar(::cereal::make_nvp("bdigitsG", m_digitsG));
        ar(::cereal::make_nvp("bparams", m_polyParams));
<<<<<<< HEAD
=======
        ar(::cereal::make_nvp("numAutoKeys", m_numAutoKeys));
>>>>>>> a485df1a
    }

    template <class Archive>
    void load(Archive& ar, std::uint32_t const version) {
        if (version > SerializedVersion()) {
            OPENFHE_THROW(deserialize_error, "serialized object version " + std::to_string(version) +
                                                 " is from a later version of the library");
        }
        ar(::cereal::make_nvp("bN", m_N));
        ar(::cereal::make_nvp("bQ", m_Q));
        ar(::cereal::make_nvp("bq", m_q));
        ar(::cereal::make_nvp("bR", m_baseR));
        ar(::cereal::make_nvp("bG", m_baseG));
        ar(::cereal::make_nvp("bmethod", m_method));
        double sigma = 0;
        ar(::cereal::make_nvp("bs", sigma));
        m_dgg.SetStd(sigma);
        ar(::cereal::make_nvp("bdigitsG", m_digitsG));
        ar(::cereal::make_nvp("bparams", m_polyParams));
<<<<<<< HEAD
=======
        ar(::cereal::make_nvp("numAutoKeys", m_numAutoKeys));
>>>>>>> a485df1a

        PreCompute();
    }

    std::string SerializedObjectName() const override {
        return "RingGSWCryptoParams";
    }
    static uint32_t SerializedVersion() {
        return 1;
    }

    void Change_BaseG(uint32_t BaseG) {
        if (m_baseG != BaseG) {
            m_baseG  = BaseG;
            m_Gpower = m_Gpower_map[m_baseG];
            m_digitsG =
                static_cast<uint32_t>(std::ceil(log(m_Q.ConvertToDouble()) / log(static_cast<double>(m_baseG))));
        }
    }

private:
    // modulus for the RingGSW/RingLWE scheme
    NativeInteger m_Q{};

    // modulus for the RingLWE scheme
    NativeInteger m_q{};

    // ring dimension for RingGSW/RingLWE scheme
    uint32_t m_N{};

    // gadget base used in bootstrapping
    uint32_t m_baseG{};

    // base used for the refreshing key (used only for DM bootstrapping)
    uint32_t m_baseR{};

    // number of digits in decomposing integers mod Q
    uint32_t m_digitsG{};

    // powers of m_baseR (used only for DM bootstrapping)
    std::vector<NativeInteger> m_digitsR;

    // A vector of powers of baseG
    std::vector<NativeInteger> m_Gpower;

    // A vector of log by generator g (=5) (only for LMKCDEY)
    // Not exactly log, but a mapping similar to logarithm for efficiency
    // m_logGen[5^i (mod M)] = i (i > 0)
    // m_logGen[-5^i (mod M)] = -i ()
    // m_logGen[1] = 0
    // m_logGen[-1 (mod M)] = M (special case for efficiency)
    std::vector<int32_t> m_logGen;

    // Error distribution generator
    DiscreteGaussianGeneratorImpl<NativeVector> m_dgg;

    // A map of vectors of powers of baseG for sign evaluation
    std::map<uint32_t, std::vector<NativeInteger>> m_Gpower_map;

    // Parameters for polynomials in RingGSW/RingLWE
    std::shared_ptr<ILNativeParams> m_polyParams;

    // Constants used in evaluating binary gates
    std::vector<NativeInteger> m_gateConst;

    // Precomputed polynomials in Format::EVALUATION representation for X^m - 1
    // (used only for CGGI bootstrapping)
    std::vector<NativePoly> m_monomials;

    // Bootstrapping method (DM or CGGI or LMKCDEY)
    BINFHE_METHOD m_method{BINFHE_METHOD::INVALID_METHOD};

    // Secret key distribution: GAUSSIAN, UNIFORM_TERNARY, etc.
    SecretKeyDist m_keyDist{SecretKeyDist::UNIFORM_TERNARY};

    // number of automorphism keys (used only for LMKCDEY bootstrapping)
    uint32_t m_numAutoKeys{};
};

}  // namespace lbcrypto

#endif  // _RGSW_CRYPTOPARAMETERS_H_<|MERGE_RESOLUTION|>--- conflicted
+++ resolved
@@ -188,10 +188,7 @@
         ar(::cereal::make_nvp("bs", m_dgg.GetStd()));
         ar(::cereal::make_nvp("bdigitsG", m_digitsG));
         ar(::cereal::make_nvp("bparams", m_polyParams));
-<<<<<<< HEAD
-=======
         ar(::cereal::make_nvp("numAutoKeys", m_numAutoKeys));
->>>>>>> a485df1a
     }
 
     template <class Archive>
@@ -211,10 +208,7 @@
         m_dgg.SetStd(sigma);
         ar(::cereal::make_nvp("bdigitsG", m_digitsG));
         ar(::cereal::make_nvp("bparams", m_polyParams));
-<<<<<<< HEAD
-=======
         ar(::cereal::make_nvp("numAutoKeys", m_numAutoKeys));
->>>>>>> a485df1a
 
         PreCompute();
     }
